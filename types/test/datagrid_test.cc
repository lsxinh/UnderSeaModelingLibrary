--- conflicted
+++ resolved
@@ -471,16 +471,6 @@
 
     double v0;
     double v1;
-
-    for(int i=0; i<10; ++i){
-        double location[2];
-        location[0] = to_radians(90-(4.2 * randgen::uniform() + 18.2));
-        location[1] = to_radians(-4.45 * randgen::uniform() - 157.5);
-        v0 = grid->interpolate( location ) - wposition::earth_radius;
-        v1 = fast_grid->interpolate( location ) - wposition::earth_radius;
-        cout << "location: (" << location[0] << ", " << location[1] << ")" << "\tgrid: " << v0 << "\tfast_grid: " << v1 << endl;
-        BOOST_CHECK_CLOSE(v0, v1, 3.0);
-    }
     double location[2] ;
     double derv[2] ;
     double value;
@@ -493,56 +483,10 @@
     cout << "fast_2d:    " << value << "\tderivative: " << derv[0] << ", " << derv[1] << endl;
     value = grid->interpolate( location, derv ) - wposition::earth_radius;
     cout << "data_grid:  " << value << "\tderivative: " << derv[0] << ", " << derv[1] << endl;
-<<<<<<< HEAD
     value = cubic2d(spot) ;
     derv[0] = deriv2d_x(spot) ;
     derv[1] = deriv2d_y(spot) ;
     cout << "true value: " << value << "\tderivative: " << derv[0] << ", " << derv[1] << endl;
-
-        // Setup a complex example to compare results for pchip
-    cout << "==========2d_data grid_test_pchip=============" << endl;
-    wposition::compute_earth_radius( 19.52 ) ;
-    const double lat1 = 16.2 ;
-    const double lat2 = 24.6 ;
-    const double lng1 = -164.4;
-    const double lng2 = -155.5 ;
-    cout << "load STD14 environmental bathy data" << endl ;
-    data_grid<double,2>* grid = new usml::netcdf::netcdf_bathy( USML_DATA_DIR "/cmp_speed/std14bathy.nc",
-        lat1, lat2, lng1, lng2, wposition::earth_radius );
-    for(int i=0; i<2; i++){
-        grid->interp_type(i, GRID_INTERP_PCHIP);
-        grid->edge_limit(i, true);
-    }
-    data_grid_bathy* fast_grid = new data_grid_bathy(*grid, true) ;
-
-    cout << "grid->axis0: " << *(grid->axis(0)) << endl;
-    cout << "grid->axis1: " << *(grid->axis(1)) << endl;
-    const seq_vector* ax0 = grid->axis(0);
-    const seq_vector* ax1 = grid->axis(1);
-    cout << "axis0(13 to 21): (" << (*ax0)(13) << "," << (*ax0)(14) << ","
-                                       << (*ax0)(15) << "," << (*ax0)(16) << ","
-                                       << (*ax0)(17) << "," << (*ax0)(18) << ","
-                                       << (*ax0)(19) << "," << (*ax0)(20) << ","
-                                       << (*ax0)(21) << ")" << endl;
-    cout << "axis1(36 to 44): (" << (*ax1)(36) << "," << (*ax1)(37) << ","
-                                      << (*ax1)(38) << "," << (*ax1)(39) << ","
-                                      << (*ax1)(40) << "," << (*ax1)(41) << ","
-                                      << (*ax1)(42) << "," << (*ax1)(43) << ","
-                                      << (*ax1)(44) << ")" << endl;
-    cout << "===========Data=========== [axis0: rows & axis1: columns]" << endl;
-    for(int i=13; i<22; ++i) {
-        (i==13) ? cout << "[" : cout << "";
-        for(int j=36; j<45; ++j) {
-            (j==36) ? cout << "(" : cout << ", ";
-            index[0] = i;
-            index[1] = j;
-            cout << grid->data(index) - wposition::earth_radius;
-            (j!=44) ? cout << "" : cout << ")";
-            (j==44 && i!=21) ? cout << endl : cout << "";
-
-        }
-        (i==21) ? cout << "]" << endl : cout << "";
-    }
 
     for(int i=0; i<10; ++i){
         double location[2];
@@ -553,39 +497,6 @@
         cout << "location: (" << location[0] << ", " << location[1] << ")" << "\tgrid: " << v0 << "\tfast_grid: " << v1 << endl;
         BOOST_CHECK_CLOSE(v0, v1, 3.0);
     }
-//    double location[2] ;
-//    location[0] = 1.24449;
-//    location[1] = -2.76108;
-//    location[0] = (*ax0)(17) + 0.00639;
-//    location[1] = (*ax1)(40);
-//    value = fast_grid->interpolate( location, derv ) - wposition::earth_radius;
-//    cout << "fast_2d:    " << value << "\tderivative: " << derv[0] << ", " << derv[1] << endl;
-//    value = grid->interpolate( location, derv ) - wposition::earth_radius;
-//    cout << "data_grid:  " << value << "\tderivative: " << derv[0] << ", " << derv[1] << endl;
-//    cout << "location: (" << location[0] << ", " << location[1] << ")" << "\tgrid: " << v0 << "\tfast_grid: " << v1 << endl;
-
-//    cout << "==========3d_data grid_test_pchip/bi-linear=============" << endl;
-//    cout << "load STD14 environmental profile data" << endl ;
-//    data_grid<double,3>* test_grid_3d = new usml::netcdf::netcdf_profile( USML_DATA_DIR "/cmp_speed/std14profile.nc",
-//            0.0, lat1, lat2, lng1, lng2, wposition::earth_radius );
-//    for(int i=0; i<3; i++){
-//        (i<1) ? test_grid_3d->interp_type(i, GRID_INTERP_PCHIP) :
-//            test_grid_3d->interp_type(i, GRID_INTERP_LINEAR);
-//        test_grid_3d->edge_limit(i, true);
-//    }
-//    data_grid_svp* test_grid_fast_3d = new data_grid_svp(*test_grid_3d,true);
-//
-//    double loc[3];
-//    loc[1] = 1.24449;
-//    loc[2] = -2.76108;
-//    loc[0] = -2305.0 + wposition::earth_radius;
-//    v0 = test_grid_3d->interpolate( loc );
-//    v1 = test_grid_fast_3d->interpolate( loc );
-//    cout << "location: (" << loc[0]-wposition::earth_radius << ", " << loc[1] << "," << loc[2] << ")" << "\tgrid: " << v0 << "\tfast_grid: " << v1 << endl;
-=======
-    cout << "location: (" << location[0] << ", " << location[1] << ")" << "\tgrid: " << v0 << "\tfast_grid: " << v1 << endl;
-
-    BOOST_CHECK_CLOSE(v0, v1, 3.0);
 
     cout << "==========3d_data svp grid_test_pchip/bi-linear=============" << endl;
     cout << "load STD14 svp environmental profile data" << endl ;
@@ -606,7 +517,6 @@
     v0 = test_grid_3d->interpolate( loc );
     v1 = test_grid_fast_3d->interpolate( loc );
     cout << "location: (" << loc[0]-wposition::earth_radius << ", " << loc[1] << "," << loc[2] << ")" << "\tgrid: " << v0 << "\tfast_grid: " << v1 << endl;
->>>>>>> 3327978f
 
     BOOST_CHECK_CLOSE(v0, v1, 3.0);
 }
